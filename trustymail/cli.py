--- conflicted
+++ resolved
@@ -23,15 +23,6 @@
   --dmarc                     Only check dmarc records
   --json                      Output is in json format (default csv)
   --debug                     Output should include error messages.
-<<<<<<< HEAD
-  --dns=HOSTNAMES             A comma-delimited list of DNS servers to query 
-                              against.  For example, if you want to use 
-                              Google's DNS then you would use the 
-                              value --dns-hostnames='8.8.8.8,8.8.4.4'.  By 
-                              default the DNS configuration of the host OS 
-                              (/etc/resolv.conf) is used.  Note that 
-                              the host's DNS configuration is not used at all 
-=======
   --dns-hostnames=HOSTNAMES   A comma-delimited list of DNS servers to query
                               against.  For example, if you want to use
                               Google's DNS then you would use the
@@ -39,7 +30,6 @@
                               default the DNS configuration of the host OS
                               (/etc/resolv.conf) is used.  Note that
                               the host's DNS configuration is not used at all
->>>>>>> 198722a6
                               if this option is used.
 
 Notes:
@@ -101,19 +91,11 @@
 
     # User might not want every scan performed.
     scan_types = {
-<<<<<<< HEAD
-                    'mx': args['--mx'],
-                    'starttls': args['--starttls'],
-                    'spf': args['--spf'],
-                    'dmarc': args['--dmarc']
-                 }
-=======
         "mx": args["--mx"],
         "starttls": args["--starttls"],
         "spf": args["--spf"],
         "dmarc": args["--dmarc"]
     }
->>>>>>> 198722a6
 
     domain_scans = []
     for domain_name in domains:
