--- conflicted
+++ resolved
@@ -141,16 +141,10 @@
             "Valid DMARC Record on Base Domain": self.parent_has_dmarc() and self.parent_valid_dmarc(),
             "DMARC Results on Base Domain": self.parent_dmarc_results(),
             "DMARC Policy": self.get_dmarc_policy(),
-<<<<<<< HEAD
-
-            "Syntax Errors": self.format_list(self.syntax_errors)
-        }
-=======
             
             "Syntax Errors": self.format_list(self.syntax_errors),
             "Errors": self.format_list(self.errors)
             }
->>>>>>> 2ea2094c
 
         return results
 
